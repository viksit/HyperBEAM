--- conflicted
+++ resolved
@@ -1,11 +1,3 @@
-<<<<<<< HEAD
-=======
--module(hb_crypto).
--export([sha256_chain/2, accumulate/2]).
--include("include/hb.hrl").
--include_lib("eunit/include/eunit.hrl").
-
->>>>>>> cf104b8e
 %%% @doc Implements the cryptographic functions and wraps the primitives
 %%% used in HyperBEAM. Abstracted such that this (extremely!) dangerous code 
 %%% can be carefully managed.

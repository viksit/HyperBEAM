<<<<<<< HEAD
-module(dev_process).
%%% Public API
-export([info/2, compute/3, schedule/3, slot/3, now/3]).
%%% Test helpers
-export([test_process/0, test_wasm_process/1]).
-include_lib("eunit/include/eunit.hrl").
-include_lib("include/hb.hrl").

%%% @moduledoc This module contains the device implementation of AO processes
=======
%%% @doc This module contains the device implementation of AO processes
>>>>>>> 36453045
%%% in Converge. The core functionality of the module is in 'routing' requests
%%% for different functionality (scheduling, computing, and pushing messages)
%%% to the appropriate device. This is achieved by swapping out the device 
%%% of the process message with the necessary component in order to run the 
%%% execution, then swapping it back before returning. Computation is supported
%%% as a stack of devices, customizable by the user, while the scheduling
%%% device is (by default) a single device.
%%% 
%%% This allows the devices to share state as needed. Additionally, after each
%%% computation step the device caches the result at a path relative to the
%%% process definition itself, such that the process message's ID can act as an
%%% immutable reference to the process's growing list of interactions. See 
%%% `dev_process_cache' for details.
%%% 
%%% The external API of the device is as follows:
%%% ```
%%% GET /ID/Scheduler/Schedule <- Returns the messages in the schedule
%%% POST /ID/Scheduler/Schedule <- Adds a message to the schedule
%%% 
%%% GET /ID/Computed/[IDorSlotNum]/Result <- Returns the state of the process
%%%                                         after applying a message
%%% GET /ID/Now <- Returns the `/Results` key of the latest computed message
%%% 
%%% Process definition example:
%%%     Device: Process/1.0
%%%     Scheduler-Device: Scheduler/1.0
%%%     Execution-Device: Stack/1.0
%%%     Execution-Stack: "Scheduler/1.0", "Cron/1.0", "WASM/1.0", "PoDA/1.0"
%%%     Cron-Frequency: 10-Minutes
%%%     WASM-Image: WASMImageID
%%%     PoDA:
%%%         Device: PoDA/1.0
%%%         Authority: A
%%%         Authority: B
%%%         Authority: C
%%%         Quorum: 2'''
-module(dev_process).
%%% Public API
-export([info/2, compute/3, schedule/3, slot/3, now/3]).
%%% Test helpers
-export([test_process/0, test_process/1, test_wasm_process/0]).
-include_lib("eunit/include/eunit.hrl").
-include_lib("include/hb.hrl").

%%%
%%% Runtime options:
%%%     Cache-Frequency: The number of assignments that can pass before
%%%                      the full state should be cached.
%%%     Cache-Keys:      A list of the keys that should be cached, in
%%%                      addition to `/Results'.

%% The frequency at which the process state should be cached. Can be overridden
<<<<<<< HEAD
%% with the `cache_frequency` option.
-define(DEFAULT_CACHE_FREQ, 2).
=======
%% with the `cache_frequency' option.
-define(DEFAULT_CACHE_FREQ, 10).
>>>>>>> 36453045

%% @doc When the info key is called, we should return the process exports.
info(_Msg1, _Opts) ->
    #{
        exports => [compute, schedule, slot],
        worker => fun dev_process_worker:server/3,
        group => fun dev_process_worker:group/3
    }.

%% @doc Wraps functions in the Scheduler device.
schedule(Msg1, Msg2, Opts) ->
    run_as(<<"Scheduler-Device">>, Msg1, Msg2, Opts).

slot(Msg1, Msg2, Opts) ->
    run_as(<<"Scheduler-Device">>, Msg1, Msg2, Opts).

next(Msg1, _Msg2, Opts) ->
    run_as(<<"Scheduler-Device">>, Msg1, next, Opts).

%% @doc Before computation begins, a boot phase is required. This phase
%% allows devices on the execution stack to initialize themselves. We set the
%% `Initialized' key to `True' to indicate that the process has been
%% initialized.
init(Msg1, _Msg2, Opts) ->
    ?event({init_called, {msg1, Msg1}, {opts, Opts}}),
    {ok, Initialized} =
        run_as(<<"Execution-Device">>, Msg1, #{ path => init }, Opts),
    {
        ok,
        hb_converge:set(
            Initialized,
            #{
                <<"Initialized">> => <<"True">>,
                <<"Current-Slot">> => -1
            },
            Opts
        )
    }.

%% @doc Compute the result of an assignment applied to the process state, if it 
%% is the next message.
compute(Msg1, Msg2, Opts) ->
    % If we do not have a live state, restore or initialize one.
    {ok, Loaded} =
        ensure_loaded(
            ensure_process_key(Msg1, Opts),
            Msg2,
            Opts
        ),
    do_compute(
        Loaded,
        Msg2,
        hb_converge:get(<<"Slot">>, Msg2, Opts),
        Opts
    ).

%% @doc Continually get and apply the next assignment from the scheduler until
%% we reach the target slot that the user has requested.
do_compute(Msg1, Msg2, TargetSlot, Opts) ->
    ?event({do_compute_called, {target_slot, TargetSlot}, {msg1, Msg1}}),
    case hb_converge:get(<<"Current-Slot">>, Msg1, Opts) of
        CurrentSlot when CurrentSlot == TargetSlot ->
            % We reached the target height so we return.
            ?event({reached_target_slot_returning_state, TargetSlot}),
            {ok, process(Msg1, Opts)};
        CurrentSlot ->
            % Get the next input from the scheduler device.
            {ok, #{ <<"Message">> := ToProcess, <<"State">> := State }} =
                next(Msg1, Msg2, Opts#{ hashpath => ignore }),
            % Calculate how much of the state should be cached.
            Freq = hb_opts:get(cache_frequency, ?DEFAULT_CACHE_FREQ, Opts),
            CacheKeys =
                case CurrentSlot rem Freq of
                    0 -> all;
                    _ -> [<<"Results">>]
                end,
            ?event(process_compute,
                {
                    executing,
                    {msg1, Msg1},
                    {msg2, ToProcess},
                    {caching, CacheKeys}
                }
            ),
            ToProcessWithoutInts =
                maps:without(
                    [<<"Block-Height">>, <<"Slot">>, <<"Block-Timestamp">>],
                    ToProcess
                ),
            {ok, Msg3} =
                run_as(
                    <<"Execution-Device">>,
                    State,
                    ToProcessWithoutInts,
                    Opts#{ cache_keys => CacheKeys }
                ),
            ?event({do_compute_result, {msg3, Msg3}}),
            do_compute(
                hb_converge:set(
                    Msg3,
                    #{ <<"Current-Slot">> => CurrentSlot + 1 },
                    Opts
                ),
                Msg2,
                TargetSlot,
                Opts
            )
    end.

%% @doc Returns the `/Results' key of the latest computed message.
now(Msg1, _Msg2, Opts) ->
    CurrentSlot = hb_converge:get(<<"Current-Slot">>, Msg1, Opts),
    ProcessID = hb_converge:get(<<"Process/id">>, Msg1, Opts),
    ?event({now_called, {process, ProcessID}, {slot, CurrentSlot}}),
    {ok, Msg3} = dev_process_cache:read(ProcessID, CurrentSlot, Opts),
    {ok, hb_converge:get(<<"Results">>, Msg3, Opts)}.

%% @doc Ensure that the process message we have in memory is live and
%% up-to-date.
ensure_loaded(Msg1, Msg2, Opts) ->
    % Get the nonce we are currently on and the inbound nonce.
    ?event({ensure_loaded, {msg1, Msg1}, {msg2, Msg2}, {opts, Opts}}),
    TargetSlot = hb_converge:get(<<"Slot">>, Msg2, undefined, Opts),
    ProcID = hb_converge:get(<<"Process/id">>, {as, dev_message, Msg1}, Opts),
    case hb_converge:get(<<"Initialized">>, Msg1, <<"False">>, Opts) of
        <<"False">> ->
            % Try to load the latest complete state from disk.
            LoadRes =
                dev_process_cache:latest(
                    ProcID,
                    [<<"Initialized">>],
                    TargetSlot,
                    Opts
                ),
            case LoadRes of
                {ok, LoadedSlot, MsgFromCache} ->
                    % Restore the devices in the executor stack with the
                    % loaded state. This allows the devices to load any
                    % necessary 'shadow' state (state not represented in
                    % the public component of a message) into memory.
                    ?event({loaded_state_checkpoint, ProcID, LoadedSlot}),
                    run_as(
                        <<"Execution-Device">>,
                        MsgFromCache,
                        restore,
                        Opts
                    );
                not_found ->
                    % If we do not have a checkpoint, initialize the
                    % process from scratch.
                    ?event(
                        {no_checkpoint_found,
                            {process, ProcID},
                            {slot, TargetSlot}
                        }
                    ),
                    init(Msg1, Msg2, Opts)
            end;
        <<"True">> -> {ok, Msg1}
    end.

%% @doc Run a message against Msg1, with the device being swapped out for
%% the device found at `Key'. After execution, the device is swapped back
%% to the original device.
run_as(Key, Msg1, Msg2, Opts) ->
    BaseDevice = hb_converge:get(<<"Device">>, {as, dev_message, Msg1}, Opts),
    ?event({running_as, {key, Key}, {msg1, Msg1}, {msg2, Msg2}, {opts, Opts}}),
    {ok, PreparedMsg} =
        dev_message:set(
            ensure_process_key(Msg1, Opts),
            #{
                device => 
                    DeviceSet = hb_converge:get(
                        Key,
                        {as, dev_message, Msg1},
                        Opts
                    )
            },
            Opts
        ),
    ?event({prepared_msg, {msg1, PreparedMsg}, {msg2, Msg2}}),
    {ok, BaseResult} =
        hb_converge:resolve(
            PreparedMsg,
            Msg2,
            Opts
        ),
    ?event({base_result, BaseResult}),
    ?event({base_result_before_device_swap_back, BaseResult}),
    case BaseResult of
        #{ device := DeviceSet } ->
            {ok, hb_converge:set(BaseResult, #{ device => BaseDevice })};
        _ ->
            ?event({returning_base_result, BaseResult}),
            {ok, BaseResult}
    end.

%% @doc Change the message to for that has the device set as this module.
%% In situations where the key that is `run_as` returns a message with a 
%% transformed device, this is useful.
process(Msg1, Opts) ->
    {ok, Proc} = dev_message:set(Msg1, #{ device => <<"Process/1.0">> }, Opts),
    Proc.

%% @doc Helper function to store a copy of the `process` key in the message.
ensure_process_key(Msg1, Opts) ->
    case hb_converge:get(<<"Process">>, {as, dev_message, Msg1}, Opts) of
        not_found ->
            hb_converge:set(
                Msg1, #{ <<"Process">> => Msg1 }, Opts#{ hashpath => ignore });
        _ -> Msg1
    end.

%%% Tests

%% @doc Generate a process message with a random number, and the 
%% `dev_wasm' device for execution.
test_process() ->
    test_wasm_process(<<"test/aos-2-pure.wasm">>).

test_wasm_process(WASMImage) ->
    maps:merge(test_base_process(), #{
        <<"Execution-Device">> => <<"Stack/1.0">>,
        <<"Device-Stack">> => [dev_vfs, dev_wasm],
        <<"WASM-Image">> => WASMImage
    }).

%% @doc Generate a device that has a stack of two `dev_test's for 
%% execution. This should generate a message state has doubled 
%% `Already-Seen' elements for each assigned slot.
test_device_process() ->
    maps:merge(test_base_process(), #{
        <<"Execution-Device">> => <<"Stack/1.0">>,
        <<"Device-Stack">> => [<<"Test-Device/1.0">>, <<"Test-Device/1.0">>]
    }).

%% @doc Generate a process message with a random number, and no 
%% executor.
test_base_process() ->
    Wallet = hb:wallet(),
    Address = hb_util:human_id(ar_wallet:to_address(Wallet)),
    #{
        device => <<"Process/1.0">>,
        <<"Scheduler-Device">> => <<"Scheduler/1.0">>,
        <<"Scheduler-Location">> => Address,
        <<"Type">> => <<"Process">>,
        <<"Test-Random-Seed">> => rand:uniform(1337)
    }.

schedule_test_message(Msg1, Text) ->
    Msg2 = #{
        path => <<"Schedule">>,
        <<"Method">> => <<"POST">>,
        <<"Message">> =>
            #{
                <<"Type">> => <<"Message">>,
                <<"Test-Key">> => Text
            }
    },
    ?assertMatch({ok, _}, hb_converge:resolve(Msg1, Msg2, #{})),
    ok.

schedule_on_process_test() ->
    Msg1 = test_process(),
    schedule_test_message(Msg1, <<"TEST TEXT 1">>),
    schedule_test_message(Msg1, <<"TEST TEXT 2">>),
    ?event(messages_scheduled),
    {ok, SchedulerRes} =
        hb_converge:resolve(Msg1, #{
            <<"Method">> => <<"GET">>,
            path => <<"Schedule">>
        }, #{}),
    ?assertMatch(
        <<"TEST TEXT 1">>,
        hb_converge:get(<<"Assignments/0/Message/Test-Key">>, SchedulerRes)
    ),
    ?assertMatch(
        <<"TEST TEXT 2">>,
        hb_converge:get(<<"Assignments/1/Message/Test-Key">>, SchedulerRes)
    ).

get_scheduler_slot_test() ->
    Msg1 = test_process(),
    schedule_test_message(Msg1, <<"TEST TEXT 1">>),
    schedule_test_message(Msg1, <<"TEST TEXT 2">>),
    Msg2 = #{
        path => <<"Slot">>,
        <<"Method">> => <<"GET">>
    },
    ?assertMatch(
        {ok, #{ <<"Current-Slot">> := CurrentSlot }} when CurrentSlot > 0,
        hb_converge:resolve(Msg1, Msg2, #{})
    ).

recursive_resolve_test() ->
    Msg1 = test_process(),
    schedule_test_message(Msg1, <<"TEST TEXT 1">>),
    CurrentSlot =
        hb_converge:resolve(
            Msg1,
            #{ path => [<<"Slot">>, <<"Current-Slot">>] },
            #{ hashpath => ignore }
        ),
    ?event({resolved_current_slot, CurrentSlot}),
    ?assertMatch(
        CurrentSlot when CurrentSlot > 0,
        CurrentSlot
    ),
    ok.

test_device_compute_test() ->
    hb:init(),
    Msg1 = test_device_process(),
    schedule_test_message(Msg1, <<"TEST TEXT 1">>),
    schedule_test_message(Msg1, <<"TEST TEXT 2">>),
    ?assertMatch(
        <<"TEST TEXT 2">>,
        hb_converge:get(
            <<"Schedule/Assignments/1/Message/Test-Key">>,
            Msg1,
            #{ hashpath => ignore }
        )
    ),
    Msg2 = #{ path => <<"Compute">>, <<"Slot">> => 1 },
    {ok, Msg3} = hb_converge:resolve(Msg1, Msg2, #{}),
    ?event({computed_message, {msg3, Msg3}}),
    ?assertEqual(1, hb_converge:get(<<"Results/Assignment-Slot">>, Msg3, #{})),
    ?assertEqual([1,1,0,0], hb_converge:get(<<"Already-Seen">>, Msg3, #{})).<|MERGE_RESOLUTION|>--- conflicted
+++ resolved
@@ -1,16 +1,4 @@
-<<<<<<< HEAD
--module(dev_process).
-%%% Public API
--export([info/2, compute/3, schedule/3, slot/3, now/3]).
-%%% Test helpers
--export([test_process/0, test_wasm_process/1]).
--include_lib("eunit/include/eunit.hrl").
--include_lib("include/hb.hrl").
-
-%%% @moduledoc This module contains the device implementation of AO processes
-=======
 %%% @doc This module contains the device implementation of AO processes
->>>>>>> 36453045
 %%% in Converge. The core functionality of the module is in 'routing' requests
 %%% for different functionality (scheduling, computing, and pushing messages)
 %%% to the appropriate device. This is achieved by swapping out the device 
@@ -63,13 +51,8 @@
 %%%                      addition to `/Results'.
 
 %% The frequency at which the process state should be cached. Can be overridden
-<<<<<<< HEAD
 %% with the `cache_frequency` option.
 -define(DEFAULT_CACHE_FREQ, 2).
-=======
-%% with the `cache_frequency' option.
--define(DEFAULT_CACHE_FREQ, 10).
->>>>>>> 36453045
 
 %% @doc When the info key is called, we should return the process exports.
 info(_Msg1, _Opts) ->

-module(mu_push).
-export([start/1, start/2]).

-include("include/ao.hrl").

% create logger and call start
start(Item) -> start(Item, ao_logger:start()).

start(Res, Monitor) when is_record(Res, result) ->
    lists:map(
        fun(Spawn) ->
            mu_push:start(Spawn, Monitor)
        end,
        Res#result.spawns
    ),
    lists:map(
        fun(Message) ->
            mu_push:start(Message, Monitor)
        end,
        Res#result.messages
    ),
    lists:map(
        fun(Assignment) ->
            ao_client:assign(Assignment)
        end,
        Res#result.assignments
    );
% log start time
start(Item, Monitor) ->
<<<<<<< HEAD
    ao_logger:log(Monitor, {ok, start, Item}),
    % verify message
=======
    ao_logger:log(Monitor, {ok, start, Item#tx.id}),
>>>>>>> a7a2713b
    case ar_bundles:verify_item(Item) of
        true ->
            % is valid launch process
            spawn(
                fun() ->
                    ao_logger:register(self()),
                    push(Item, Monitor)
                end),
            Monitor;
        false -> {error, invalid_item}
    end.

push(Item, Monitor) ->
    % send message to su
    case ao_client:schedule(Item) of
        % get assignment response
        {ok, Assignment} ->
            ao_logger:log(Monitor, {ok, scheduled, Assignment}),
            % get result from cu
            case ao_client:compute(Assignment) of
                {ok, Result} ->
                    ao_logger:log(Monitor, {ok, computed, Result}),
                    start(Result, Monitor);
                Error -> ao_logger:log(Monitor, Error)
            end;
        Error -> ao_logger:log(Monitor, Error)
    end.<|MERGE_RESOLUTION|>--- conflicted
+++ resolved
@@ -27,12 +27,7 @@
     );
 % log start time
 start(Item, Monitor) ->
-<<<<<<< HEAD
-    ao_logger:log(Monitor, {ok, start, Item}),
-    % verify message
-=======
     ao_logger:log(Monitor, {ok, start, Item#tx.id}),
->>>>>>> a7a2713b
     case ar_bundles:verify_item(Item) of
         true ->
             % is valid launch process
